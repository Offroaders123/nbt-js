/* 
	NBT.js - a JavaScript parser for NBT archives
	by Sijmen Mulder

	I, the copyright holder of this work, hereby release it into the public
	domain. This applies worldwide.

	In case this is not legally possible: I grant anyone the right to use this
	work for any purpose, without any conditions, unless such conditions are
	required by law.
*/

(function() {
	var compress = require('compress'),
		binary = require('./binary');
		
	
	var tagTypes = {
		end: 0,
		byte: 1,
		short: 2,
		int: 3,
		long: 4,
		float: 5,
		double: 6,
		byteArray: 7,
		string: 8,
		list: 9,
		compound: 10
	};

	var tagTypeNames = new (function() {
		var typeName;
		for (typeName in tagTypes) {
			if (tagTypes.hasOwnProperty(typeName)) {
				this[tagTypes[typeName]] = typeName;
			}
		}
	});

	var ValueReader = function(binaryReader) {
		var intReader = function(bits) {
			return function() {
				return binaryReader.int(bits, true);
			};
		};

		var floatReader = function(precisionBits, exponentBits) {
			return function() {
				return binaryReader.float(precisionBits, exponentBits);
			};
		};
		
		this[tagTypes.byte] = intReader(8);
		this[tagTypes.short] = intReader(16);
		this[tagTypes.int] = intReader(32);
		this[tagTypes.long] = intReader(64);
		this[tagTypes.float] = floatReader(23, 8);
		this[tagTypes.double] = floatReader(52, 11);

		this[tagTypes.byteArray] = function() {
			var length = this.int();
			var bytes = [];
			var i;
			for (i = 0; i < length; i++) {
				bytes.push(this.byte());
			}
			return new Buffer(bytes);
		};

		this[tagTypes.string] = function() {
			var length = this.short();
			return binaryReader.utf8(length);
		};

		this[tagTypes.list] = function() {
			var type = this.byte();
			var length = this.int();
			var values = [];
			var i;
			for (i = 0; i < length; i++) {
				values.push(this[type]());
			}
			return values;
		};

		this[tagTypes.compound] = function() {
			var values = {};
			while (true) {
				var type = this.byte();
				if (type === tagTypes.end) {
					break;
				}
				var name = this.string();
				var value = this[type]();
				values[name] = value;
			}
			return values;
		};
		
		var typeName;
		for (typeName in tagTypes) {
			if (tagTypes.hasOwnProperty(typeName)) {
				this[typeName] = this[tagTypes[typeName]];
			}
		}
	};

	var parseUncompressed = function(data) {
		var binaryReader = new binary.BinaryReader(data, true);
		var valueReader = new ValueReader(binaryReader);
		
		var type = valueReader.byte();
		if (type !== tagTypes.compound) {
			throw 'Top tag should be a compound';
		}
		
		var name = valueReader.string();
		var value = valueReader.compound();
		
<<<<<<< HEAD
		return result;
	}

	this.parse = function(data, callback) {
		if (compress.hasGzipHeader(data)) {
			var gunzip = new compress.Gunzip();
			gunzip.write(data, function(error, uncompressed) {
				if (error) {
					callback(error, data);
				} else {
					callback(null, parseUncompressed(uncompressed));
				}
			});
		} else {
			callback(null, parseUncompressed(data));
=======
		if (name === '') {
			return value;
		} else {
			var result = {};
			result[name] = value;
			return result;
>>>>>>> 578726b0
		}
	};
}).apply(exports || (nbt = {}));<|MERGE_RESOLUTION|>--- conflicted
+++ resolved
@@ -118,8 +118,13 @@
 		var name = valueReader.string();
 		var value = valueReader.compound();
 		
-<<<<<<< HEAD
-		return result;
+		if (name === '') {
+			return value;
+		} else {
+			var result = {};
+			result[name] = value;
+			return result;
+		}
 	}
 
 	this.parse = function(data, callback) {
@@ -134,14 +139,6 @@
 			});
 		} else {
 			callback(null, parseUncompressed(data));
-=======
-		if (name === '') {
-			return value;
-		} else {
-			var result = {};
-			result[name] = value;
-			return result;
->>>>>>> 578726b0
 		}
 	};
 }).apply(exports || (nbt = {}));